# This file is a part of JuliaFEM.
# License is MIT: see https://github.com/JuliaFEM/Materials.jl/blob/master/LICENSE
LinearAlgebra, NLsolve

function deviator(stress::Vector{Float64})
    return stress - 1.0/3.0*sum(stress[1:3])*[1.0, 1.0, 1.0, 0.0, 0.0, 0.0]
end

function von_mises_stress(stress::Vector{Float64})
    return sqrt(0.5*((stress[1]-stress[2])^2 + (stress[2]-stress[3])^2 +
        (stress[3]-stress[1])^2 + 6*(stress[4]^2+stress[5]^2+stress[6]^2)))
end

mutable struct Chaboche <: AbstractMaterial
    # Material parameters
    youngs_modulus :: Float64
    poissons_ratio :: Float64
    yield_stress :: Float64
    K_n :: Float64
    n_n :: Float64
    C_1 :: Float64
    D_1 :: Float64
    C_2 :: Float64
    D_2 :: Float64
    Q :: Float64
    b :: Float64
    # Internal state variables
    plastic_strain :: Vector{Float64}
    dplastic_strain :: Vector{Float64}
    cumulative_equivalent_plastic_strain :: Float64
    dcumulative_equivalent_plastic_strain :: Float64
    backstress1 :: Vector{Float64}
    dbackstress1 :: Vector{Float64}
    backstress2 :: Vector{Float64}
    dbackstress2 :: Vector{Float64}
    R :: Float64
    dR :: Float64
end

function Chaboche()
    youngs_modulus = 0.0
    poissons_ratio = 0.0
    yield_stress = 0.0
    K_n = 0.0
    n_n = 0.0
    C_1 = 0.0
    D_1 = 0.0
    C_2 = 0.0
    D_2 = 0.0
    Q = 0.0
    b = 0.0
    # Internal state variables
    plastic_strain = zeros(6)
    dplastic_strain = zeros(6)
    cumulative_equivalent_plastic_strain = 0.0
    dcumulative_equivalent_plastic_strain = 0.0
    backstress1 = zeros(6)
    dbackstress1 = zeros(6)
    backstress2 = zeros(6)
    dbackstress2 = zeros(6)
    R = 0.0
    dR = 0.0
    return Chaboche(youngs_modulus, poissons_ratio, yield_stress, K_n, n_n, C_1, D_1, C_2, D_2,
                    Q, b, plastic_strain, dplastic_strain, cumulative_equivalent_plastic_strain,
                    dcumulative_equivalent_plastic_strain, backstress1, dbackstress1,
                    backstress2, dbackstress2, R, dR)
end

function integrate_material!(material::Material{Chaboche})
    mat = material.properties
    E = mat.youngs_modulus
    nu = mat.poissons_ratio
    mu = E/(2.0*(1.0+nu))
    lambda = E*nu/((1.0+nu)*(1.0-2.0*nu))
    R0 = mat.yield_stress

    K_n = mat.K_n
    n_n = mat.n_n

    stress = material.stress
    strain = material.strain
    dstress = material.dstress
    dstrain = material.dstrain
    D = material.jacobian

    dplastic_strain = mat.dplastic_strain
    dcumulative_equivalent_plastic_strain = mat.dcumulative_equivalent_plastic_strain
    dbackstress1 = mat.dbackstress1
    dbackstress2 = mat.dbackstress2
    dR = mat.dR

    # peeq = material.cumulative_equivalent_plastic_strain
    X_1 = mat.backstress1
    X_2 = mat.backstress2
    R = mat.R

    fill!(D, 0.0)
    D[1,1] = D[2,2] = D[3,3] = 2.0*mu + lambda
    D[4,4] = D[5,5] = D[6,6] = mu
    D[1,2] = D[2,1] = D[2,3] = D[3,2] = D[1,3] = D[3,1] = lambda

    dstress[:] .= D*dstrain
    stress_tr = stress + dstress

    f_tr = von_mises_stress(stress_tr - X_1 - X_2) - (R0 + R)
    if f_tr <= 0.0
        fill!(dplastic_strain, 0.0)
        mat.dcumulative_equivalent_plastic_strain = 0.0
        fill!(dbackstress1, 0.0)
        fill!(dbackstress2, 0.0)
        mat.dR = 0.0
        return nothing
    else
        # R_n = copy(R)
        # X_1n = copy(X_1)
        # X_2n = copy(X_2)
        # stress_n = copy(stress)
        g! = create_nonlinear_system_of_equations(material, dstrain, material.dtime)
        x0 = [stress_tr; R; X_1; X_2]
        F = similar(x0)
        res = nlsolve(g!, x0)
        x = res.zero
        stress = x[1:6]
        R = x[7]
        X_1 = x[8:13]
        X_2 = x[14:19]
        seff = von_mises_stress(stress - X_1 - X_2)
        dotp = ((seff - (R0+R))/K_n)^n_n
        dp = dotp*material.dtime
        s = deviator(stress - X_1 - X_2)
        n = 1.5*s/seff
        dvarepsilon_pl = dp*n
        mat.dplastic_strain[:] .= dvarepsilon_pl
        mat.dcumulative_equivalent_plastic_strain = dp
        mat.dbackstress1[:] .= X_1 - mat.backstress1
        mat.dbackstress2[:] .= X_2 - mat.backstress2
        mat.dR = R-mat.R
        dstress[:] .= stress - material.stress
        D[:,:] .= D - (D*n*n'*D) / (n'*D*n)
    end
    return nothing
end

<<<<<<< HEAD
function initialize!(material::Material{Chaboche}, element, ip, time)
    # update!(ip, "yield stress", 0.0 => element("yield stress", ip, 0.0))
=======
material_preprocess_analysis!(material::Material{Chaboche}, element::Element{Poi1}, ip, time) = nothing
material_postprocess_analysis!(material::Material{Chaboche}, element::Element{Poi1}, ip, time) = nothing
material_preprocess_increment!(material::Material{Chaboche}, element::Element{Poi1}, ip, time, dtime) = nothing
material_postprocess_increment!(material::Material{Chaboche}, element::Element{Poi1}, ip, time) = nothing
material_preprocess_iteration!(material::Material{Chaboche}, element::Element{Poi1}, ip, time) = nothing
material_postprocess_iteration!(material::Material{Chaboche}, element::Element{Poi1}, ip, time) = nothing


function material_preprocess_analysis!(material::Material{Chaboche}, element, ip, time)
    update!(ip, "yield stress", 0.0 => element("yield stress", ip, 0.0))
>>>>>>> 415d0f87
    update!(ip, "plastic strain", 0.0 => zeros(6))
    update!(ip, "stress", 0.0 => zeros(6))
    update!(ip, "strain", 0.0 => zeros(6))
    update!(ip, "backstress 1", 0.0 => zeros(6))
    update!(ip, "backstress 2", 0.0 => zeros(6))
    update!(ip, "cumulative equivalent plastic strain", 0.0 => 0.0)
    update!(ip, "R", 0.0 => 0.0)
end

function material_preprocess_increment!(material::Material{Chaboche}, element, ip, time)
    mat = material.properties
    material.dtime = time - material.time
    mat.youngs_modulus = element("youngs modulus", ip, time)
    mat.poissons_ratio = element("poissons ratio", ip, time)
    mat.yield_stress = element("yield stress", ip, time)
    mat.K_n = element("K_n", ip, time)
    mat.n_n = element("n_n", ip, time)
    mat.C_1 = element("C_1", ip, time)
    mat.D_1 = element("D_1", ip, time)
    mat.C_2 = element("C_2", ip, time)
    mat.D_2 = element("D_2", ip, time)
    mat.Q = element("Q", ip, time)
    mat.b = element("b", ip, time)
<<<<<<< HEAD

    # Use view here?
    # material.stress[:] .= ip("stress", time)
    # material.strain[:] .= ip("strain", time)
    # mat.plastic_strain[:] .= ip("plastic strain", time)
    # mat.cumulative_equivalent_plastic_strain = ip("cumulative equivalent plastic strain", time)
    # mat.backstress1[:] .= ip("backstress 1", time)
    # mat.backstress2[:] .= ip("backstress 2", time)
    # mat.yield_stress = ip("yield stress", time)
    return nothing
end

function preprocess_increment!(material::Material{Chaboche}, element, ip, time)
    gradu = element("displacement", ip, time, Val{:Grad})
    strain = 0.5*(gradu + gradu')
    strainvec = [strain[1,1], strain[2,2], strain[3,3],
                 2.0*strain[1,2], 2.0*strain[2,3], 2.0*strain[3,1]]
    material.dstrain[:] .= strainvec - material.strain
=======
>>>>>>> 415d0f87
    return nothing
end

function material_postprocess_increment!(material::Material{Chaboche}, element, ip, time)
    # preprocess_increment!(material, element, ip, time)
    # integrate_material!(material)
    mat = material.properties
    material.stress .+= material.dstress
    material.strain .+= material.dstrain
    material.time += material.dtime
    mat.plastic_strain .+= mat.dplastic_strain
    mat.cumulative_equivalent_plastic_strain += mat.cumulative_equivalent_plastic_strain
    mat.backstress1 .+= mat.dbackstress1
    mat.backstress2 .+= mat.dbackstress2
<<<<<<< HEAD
    mat.R += mat.dR
end

function postprocess_analysis!(material::Material{Chaboche}, element, ip, time)
    preprocess_increment!(material, element, ip, time)
    integrate_material!(material)
    postprocess_analysis!(material)
    mat = material.properties
=======
    mat.yield_stress += mat.dyield_stress
>>>>>>> 415d0f87
    update!(ip, "stress", time => copy(material.stress))
    update!(ip, "strain", time => copy(material.strain))
    update!(ip, "plastic strain", time => copy(mat.plastic_strain))
    update!(ip, "cumulative equivalent plastic strain", time => copy(mat.cumulative_equivalent_plastic_strain))
    update!(ip, "backstress 1", time => copy(mat.backstress1))
    update!(ip, "backstress 2", time => copy(mat.backstress2))
    update!(ip, "R", time => copy(mat.R))
    return nothing
end

"""
# Obsolete?
function Chaboche(element, ip, time)
    # Material parameters
    youngs_modulus = element("youngs modulus", ip, time)
    poissons_ratio = element("poissons ratio", ip, time)
    yield_stress = element("yield_stress", ip, time)
    K_n = element("K_n", ip, time)
    n_n = element("n_n", ip, time)
    C_1 = element("C_1", ip, time)
    D_1 = element("D_1", ip, time)
    C_2 = element("C_2", ip, time)
    D_2 = element("D_2", ip, time)
    Q = element("Q", ip, time)
    b = element("b", ip, time)
    # Internal parameters
    stress = ip("stress", time)
    plastic_strain = ip("plastic strain", time)
    cumulative_equivalent_plastic_strain = ip("cumulative equivalent plastic strain", time)
    backstress1 = ip("backstress 1", time)
    backstress2 = ip("backstress 2", time)
    R = ip("R", time)
    return Chaboche(youngs_modulus, poissons_ratio, yield_stress, K_n, n_n, C_1, D_1, C_2, D_2,
                    Q, b, stress, plastic_strain, cumulative_equivalent_plastic_strain,
                    backstress1, backstress2, R)
end
"""

function create_nonlinear_system_of_equations(material_::Material{Chaboche}, dvarepsilon_tot::Vector{Float64}, dt::Float64)
    material = material_.properties
    D = material_.jacobian # Should be updated
    K_n = material.K_n
    n_n = material.n_n
    C_1 = material.C_1
    D_1 = material.D_1
    C_2 = material.C_2
    D_2 = material.D_2
    Q = material.Q
    b = material.b
    R0 = material.yield_stress
    X_1n = material.backstress1
    X_2n = material.backstress2
    sigma_n = material_.stress
    R_n = material.R
    function g!(F, x) # System of non-linear equations
        sigma = x[1:6]
        R = x[7]
        X_1 = x[8:13]
        X_2 = x[14:19]
        seff = von_mises_stress(sigma - X_1 - X_2)
        f = seff - (R0+R)
        dotp = ((f >= 0.0 ? f : 0.0)/K_n)^n_n
        dp = dotp*dt
        s = deviator(sigma - X_1 - X_2)
        n = 1.5*s/seff
        dvarepsilon_pl = dp*n
        f1 = sigma_n - sigma + D*(dvarepsilon_tot - dvarepsilon_pl)
        f2 = R_n - R + b*(Q-R)*dp
        f3 = X_1n - X_1 + 2.0/3.0*C_1*dp*(n - 1.5*D_1/C_1*X_1)
        f4 = X_2n - X_2 + 2.0/3.0*C_2*dp*(n - 1.5*D_2/C_2*X_2)
        F[:] = [f1; f2; f3; f4]
    end
    return g!
end<|MERGE_RESOLUTION|>--- conflicted
+++ resolved
@@ -1,6 +1,5 @@
 # This file is a part of JuliaFEM.
 # License is MIT: see https://github.com/JuliaFEM/Materials.jl/blob/master/LICENSE
-LinearAlgebra, NLsolve
 
 function deviator(stress::Vector{Float64})
     return stress - 1.0/3.0*sum(stress[1:3])*[1.0, 1.0, 1.0, 0.0, 0.0, 0.0]
@@ -141,10 +140,6 @@
     return nothing
 end
 
-<<<<<<< HEAD
-function initialize!(material::Material{Chaboche}, element, ip, time)
-    # update!(ip, "yield stress", 0.0 => element("yield stress", ip, 0.0))
-=======
 material_preprocess_analysis!(material::Material{Chaboche}, element::Element{Poi1}, ip, time) = nothing
 material_postprocess_analysis!(material::Material{Chaboche}, element::Element{Poi1}, ip, time) = nothing
 material_preprocess_increment!(material::Material{Chaboche}, element::Element{Poi1}, ip, time, dtime) = nothing
@@ -154,8 +149,6 @@
 
 
 function material_preprocess_analysis!(material::Material{Chaboche}, element, ip, time)
-    update!(ip, "yield stress", 0.0 => element("yield stress", ip, 0.0))
->>>>>>> 415d0f87
     update!(ip, "plastic strain", 0.0 => zeros(6))
     update!(ip, "stress", 0.0 => zeros(6))
     update!(ip, "strain", 0.0 => zeros(6))
@@ -163,6 +156,7 @@
     update!(ip, "backstress 2", 0.0 => zeros(6))
     update!(ip, "cumulative equivalent plastic strain", 0.0 => 0.0)
     update!(ip, "R", 0.0 => 0.0)
+    return nothing
 end
 
 function material_preprocess_increment!(material::Material{Chaboche}, element, ip, time)
@@ -179,27 +173,6 @@
     mat.D_2 = element("D_2", ip, time)
     mat.Q = element("Q", ip, time)
     mat.b = element("b", ip, time)
-<<<<<<< HEAD
-
-    # Use view here?
-    # material.stress[:] .= ip("stress", time)
-    # material.strain[:] .= ip("strain", time)
-    # mat.plastic_strain[:] .= ip("plastic strain", time)
-    # mat.cumulative_equivalent_plastic_strain = ip("cumulative equivalent plastic strain", time)
-    # mat.backstress1[:] .= ip("backstress 1", time)
-    # mat.backstress2[:] .= ip("backstress 2", time)
-    # mat.yield_stress = ip("yield stress", time)
-    return nothing
-end
-
-function preprocess_increment!(material::Material{Chaboche}, element, ip, time)
-    gradu = element("displacement", ip, time, Val{:Grad})
-    strain = 0.5*(gradu + gradu')
-    strainvec = [strain[1,1], strain[2,2], strain[3,3],
-                 2.0*strain[1,2], 2.0*strain[2,3], 2.0*strain[3,1]]
-    material.dstrain[:] .= strainvec - material.strain
-=======
->>>>>>> 415d0f87
     return nothing
 end
 
@@ -214,18 +187,7 @@
     mat.cumulative_equivalent_plastic_strain += mat.cumulative_equivalent_plastic_strain
     mat.backstress1 .+= mat.dbackstress1
     mat.backstress2 .+= mat.dbackstress2
-<<<<<<< HEAD
     mat.R += mat.dR
-end
-
-function postprocess_analysis!(material::Material{Chaboche}, element, ip, time)
-    preprocess_increment!(material, element, ip, time)
-    integrate_material!(material)
-    postprocess_analysis!(material)
-    mat = material.properties
-=======
-    mat.yield_stress += mat.dyield_stress
->>>>>>> 415d0f87
     update!(ip, "stress", time => copy(material.stress))
     update!(ip, "strain", time => copy(material.strain))
     update!(ip, "plastic strain", time => copy(mat.plastic_strain))
@@ -235,34 +197,6 @@
     update!(ip, "R", time => copy(mat.R))
     return nothing
 end
-
-"""
-# Obsolete?
-function Chaboche(element, ip, time)
-    # Material parameters
-    youngs_modulus = element("youngs modulus", ip, time)
-    poissons_ratio = element("poissons ratio", ip, time)
-    yield_stress = element("yield_stress", ip, time)
-    K_n = element("K_n", ip, time)
-    n_n = element("n_n", ip, time)
-    C_1 = element("C_1", ip, time)
-    D_1 = element("D_1", ip, time)
-    C_2 = element("C_2", ip, time)
-    D_2 = element("D_2", ip, time)
-    Q = element("Q", ip, time)
-    b = element("b", ip, time)
-    # Internal parameters
-    stress = ip("stress", time)
-    plastic_strain = ip("plastic strain", time)
-    cumulative_equivalent_plastic_strain = ip("cumulative equivalent plastic strain", time)
-    backstress1 = ip("backstress 1", time)
-    backstress2 = ip("backstress 2", time)
-    R = ip("R", time)
-    return Chaboche(youngs_modulus, poissons_ratio, yield_stress, K_n, n_n, C_1, D_1, C_2, D_2,
-                    Q, b, stress, plastic_strain, cumulative_equivalent_plastic_strain,
-                    backstress1, backstress2, R)
-end
-"""
 
 function create_nonlinear_system_of_equations(material_::Material{Chaboche}, dvarepsilon_tot::Vector{Float64}, dt::Float64)
     material = material_.properties
