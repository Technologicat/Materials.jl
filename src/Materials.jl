--- conflicted
+++ resolved
@@ -29,10 +29,6 @@
 Integrate one timestep. The input `material.variables` represents the old
 problem state.
 
-<<<<<<< HEAD
-function integrate_material!(material::M) where {M<:AbstractMaterial}
-    error("One needs to define how to integrate material $(M)!")
-=======
 Abstract method. Must be implemented for each material type. When integration is
 done, the method **must** write the new state into `material.variables_new`.
 
@@ -42,7 +38,6 @@
 """
 function integrate_material!(material::M) where M <: AbstractMaterial
     error("One needs to define how to integrate material $M!")
->>>>>>> 011041d7
 end
 
 """
@@ -81,58 +76,27 @@
 include("utilities.jl")
 using .Utilities
 export Symm2, Symm4
-export delta, II, IT, IS, IA, IV, ID, isotropic_elasticity_tensor
+export delta, II, IT, IS, IA, IV, ID, isotropic_elasticity_tensor, isotropic_compliance_tensor
 export lame, delame, debang, find_root
 
-<<<<<<< HEAD
-function isotropic_elasticity_tensor(lambda, mu)
-    delta(i,j) = i==j ? 1.0 : 0.0
-    g(i,j,k,l) = lambda*delta(i,j)*delta(k,l) + mu*(delta(i,k)*delta(j,l)+delta(i,l)*delta(j,k))
-    jacobian = SymmetricTensor{4, 3, Float64}(g)
-    return jacobian
-end
-
-function isotropic_compliance_tensor(lambda, mu)
-    delta(i,j) = i==j ? 1.0 : 0.0
-    g(i,j,k,l) = -lambda/(2.0*mu*(3.0*lambda + 2.0*mu))*delta(i,j)*delta(k,l) + 1.0/(4.0*mu)*(delta(i,k)*delta(j,l)+delta(i,l)*delta(j,k))
-    compliance = SymmetricTensor{4, 3, Float64}(g)
-    return compliance
-end
-
-include("idealplastic.jl")
-export IdealPlastic, IdealPlasticDriverState, IdealPlasticParameterState, IdealPlasticVariableState
-=======
 include("perfectplastic.jl")
 using .PerfectPlasticModule
 export PerfectPlastic, PerfectPlasticDriverState, PerfectPlasticParameterState, PerfectPlasticVariableState
->>>>>>> 011041d7
 
 include("chaboche.jl")
 using .ChabocheModule
 export Chaboche, ChabocheDriverState, ChabocheParameterState, ChabocheVariableState
 
-<<<<<<< HEAD
 include("memory.jl")
+using .MemoryModule
 export Memory, MemoryDriverState, MemoryParameterState, MemoryVariableState
 
-# include("viscoplastic.jl")
-# export ViscoPlastic
+include("DSA.jl")
+using .DSAModule
+export DSA, DSADriverState, DSAParameterState, DSAVariableState
 
-include("uniaxial_increment.jl")
-export uniaxial_increment!
-
-include("biaxial_increment.jl")
-export biaxial_increment!
-
-include("stress_driven_uniaxial_increment.jl")
-export stress_driven_uniaxial_increment!
-=======
 include("increments.jl")
 using .Increments
 export uniaxial_increment!, biaxial_increment!, stress_driven_uniaxial_increment!
->>>>>>> 011041d7
-
-include("DSA.jl")
-export DSA, DSADriverState, DSAParameterState, DSAVariableState
 
 end